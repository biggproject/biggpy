# !/usr/bin/python3
# -*- coding: utf-8 -*-

import unittest
from unittest.mock import patch

import numpy as np
import pandas as pd
import pytz
from ai_toolbox import data_transformation
from pandas.testing import assert_frame_equal, assert_series_equal


class TestDataTransformation(unittest.TestCase):
    """Class to test the data_transformation module"""

    @classmethod
    def setUpClass(cls):
        """ Set up dfs and series for the entire test case """

        from os.path import dirname, join, realpath
        import pytz

        super().setUpClass()

        # Load time series for profile (dataframe) from csv
        dir_path = dirname(realpath(__file__))

        filename = join(dir_path, "fixtures", "df_yearly_profile.csv")
        cls.yearly_profile = pd.read_csv(
            filename,
            sep=',',
            parse_dates=True,
            infer_datetime_format=True,
            index_col=0)

        filename = join(dir_path, "fixtures", "df_weekly_profile.csv")
        cls.weekly_profile = pd.read_csv(
            filename,
            sep=',',
            parse_dates=True,
            infer_datetime_format=True,
            index_col=0)

        # Load resulting time series for profile (dataframe) from csv
        filename = join(dir_path, "fixtures", "df_yearly_profile_result.csv")
        cls.result_yearly_profile = pd.read_csv(
            filename,
            sep=',',
            parse_dates=True,
            infer_datetime_format=True,
            index_col=0)

        filename = join(dir_path, "fixtures", "df_weekly_profile_result.csv")
        cls.result_weekly_profile = pd.read_csv(
            filename,
            sep=',',
            parse_dates=True,
            infer_datetime_format=True,
            index_col=0)

        # Generate regular time series (dataframe) with 2 columns
        idx = pd.date_range(start='2021/10/01', end='2021/10/31', tz=pytz.utc, freq='10T')
        cls.df_two_columns = pd.DataFrame(
            data=np.random.randint(0, 100, size=(len(idx), 2)),
            index=idx,
            columns=["n1", "n2"]
        )

        idx = pd.date_range(start='2021/10/28', end='2021/11/15', tz=pytz.utc, freq='D')
        cls.df_holidays = pd.DataFrame(data=np.random.randint(0, 10), index=idx, columns=['n1'])
    # yearly_profile_detection tests below

    def test_yearly_profile_detection_raises_if_empty_series(self):
        """ Test that yearly_profile_detection raises ValueError in case of empty time series """

        self.assertRaises(ValueError, data_transformation.yearly_profile_detection, pd.DataFrame(data=[]))

    def test_yearly_profile_detection_raises_if_more_columns(self):
        """
        Test that yearly_profile_detection raises ValueError in case of DataFrame with
        more than one column
        """

        self.assertRaises(ValueError, data_transformation.yearly_profile_detection, self.df_two_columns)

    @patch("ai_toolbox.data_transformation.detect_time_step")
    def test_yearly_profile_detection_raises_if_freq_none(self, mock_detect_time_step):
        """ Test that yearly_profile_detection raises if the frequency cannot be determined """

        mock_detect_time_step.return_value = None, None
        self.assertRaises(ValueError, data_transformation.yearly_profile_detection, self.yearly_profile)

    @patch("ai_toolbox.data_transformation.detect_time_step")
    def test_yearly_profile_detection_raises_if_freq_lower_than_daily(self, mock_detect_time_step):
        """ Test that yearly_profile_detection raises if the frequency is lower than daily """

        # Try with yearly frequency
        mock_detect_time_step.return_value = 'Y', 'None'
        self.assertRaises(ValueError, data_transformation.yearly_profile_detection, self.yearly_profile)

    @patch("ai_toolbox.data_transformation.detect_time_step")
    def test_yearly_profile_detection_ok_if_freq_higher_than_daily(self, mock_detect_time_step):
        """
        Test that yearly_profile_detection gives expected result for each frequency higher than 1D
        and does not raise exception
        """

        for frequency in ['60S', '1T', '30min', '15H', '1D']:
            mock_detect_time_step.return_value = frequency, 'None'
            assert_frame_equal(
                data_transformation.yearly_profile_detection(self.yearly_profile),
                self.result_yearly_profile,
                check_exact=False,
                check_dtype=False)

    def test_yearly_profile_detection_raises_if_exclude_days_wrong_type(self):
        """ Test that yearly_profile_detection raises if exclude_days is of the wrong type """

        self.assertRaises(TypeError, data_transformation.yearly_profile_detection, self.yearly_profile, "wrong_type")

    def test_yearly_profile_detection_ok_if_exclude_days_list(self):
        """
        Test that yearly_profile_detection gives expected result if exclude days is a list
        and does not raise exception
        """

        df_result_exclude = self.result_yearly_profile.drop(pd.Timestamp("2021-03-17 00:00:00+00:00"), axis="index")
        assert_frame_equal(
            data_transformation.yearly_profile_detection(
                self.yearly_profile, ["2019-03-17", "2020-03-17", "2021-03-17"]),
            df_result_exclude,
            check_exact=False,
            check_dtype=False)

    def test_yearly_profile_detection_ok_if_exclude_days_series(self):
        """
        Test that yearly_profile_detection gives expected result if exclude days is a series
        and does not raise exception
        """

        idx = pd.date_range(start='2019/01/01', end='2022/01/01', tz=pytz.utc, freq='D')
        series_exclude = pd.Series(data=((idx.day == 17) & (idx.month == 3)), index=idx)
        df_result_exclude = self.result_yearly_profile.drop(pd.Timestamp("2021-03-17 00:00:00+00:00"), axis="index")
        assert_frame_equal(
            data_transformation.yearly_profile_detection(self.yearly_profile, series_exclude),
            df_result_exclude,
            check_exact=False,
            check_dtype=False)

    # weekly_profile_detection tests below
    
    def test_weekly_profile_detection_raises_if_empty_series(self):
        """ Test that weekly_profile_detection raises ValueError in case of empty time series """

        self.assertRaises(ValueError, data_transformation.weekly_profile_detection, pd.DataFrame(data=[]))

    def test_weekly_profile_detection_raises_if_more_columns(self):
        """
        Test that weekly_profile_detection raises ValueError in case of DataFrame with
        more than one column
        """

        self.assertRaises(ValueError, data_transformation.weekly_profile_detection, self.df_two_columns)

    @patch("ai_toolbox.data_transformation.detect_time_step")
    def test_weekly_profile_detection_raises_if_freq_none(self, mock_detect_time_step):
        """ Test that weekly_profile_detection raises if the frequency cannot be determined """

        mock_detect_time_step.return_value = None, None
        self.assertRaises(ValueError, data_transformation.weekly_profile_detection, self.weekly_profile)

    @patch("ai_toolbox.data_transformation.detect_time_step")
    def test_weekly_profile_detection_raises_if_freq_lower_than_hourly(self, mock_detect_time_step):
        """ Test that weekly_profile_detection raises if the frequency is lower than hourly """

        # Try with daily frequency
        mock_detect_time_step.return_value = '1D', 'None'
        self.assertRaises(ValueError, data_transformation.weekly_profile_detection, self.weekly_profile)

    @patch("ai_toolbox.data_transformation.detect_time_step")
    def test_weekly_profile_detection_ok_if_freq_higher_than_hourly(self, mock_detect_time_step):
        """
        Test that weekly_profile_detection gives expected result for each frequency higher than 1H
        and does not raise exception
        """

        for frequency in ['60S', '1T', '30min', '1H']:
            mock_detect_time_step.return_value = frequency, 'None'
            assert_frame_equal(
                data_transformation.weekly_profile_detection(self.weekly_profile),
                self.result_weekly_profile,
                check_exact=False,
                check_dtype=False)

    def test_weekly_profile_detection_raises_if_exclude_days_wrong_type(self):
        """ Test that weekly_profile_detection raises if exclude_days is of the wrong type """

        self.assertRaises(TypeError, data_transformation.weekly_profile_detection,
                          self.weekly_profile, "mean", "wrong_type")

    def test_weekly_profile_detection_ok_if_exclude_days_list(self):
        """
        Test that weekly_profile_detection gives expected result if exclude days is a list
        and does not raise exception
        """

        # Exclude all the Sundays
        exclude_days = \
            ['2020-07-05 00:00:00+00:00', '2020-07-12 00:00:00+00:00', '2020-07-19 00:00:00+00:00',
             '2020-07-26 00:00:00+00:00', '2020-08-02 00:00:00+00:00', '2020-08-09 00:00:00+00:00',
             '2020-08-16 00:00:00+00:00', '2020-08-23 00:00:00+00:00', '2020-08-30 00:00:00+00:00',
             '2020-09-06 00:00:00+00:00', '2020-09-13 00:00:00+00:00', '2020-09-20 00:00:00+00:00',
             '2020-09-27 00:00:00+00:00']
        df_result_exclude = self.result_weekly_profile.drop(
            pd.date_range(start="2020-09-27", freq='1H', tz=pytz.utc, periods=24))
        assert_frame_equal(
            data_transformation.weekly_profile_detection(
                self.weekly_profile, aggregation="median", exclude_days=exclude_days),
            df_result_exclude,
            check_exact=False,
            check_dtype=False)

    def test_weekly_profile_detection_ok_if_exclude_days_series(self):
        """
        Test that weekly_profile_detection gives expected result if exclude days is a series
        and does not raise exception
        """

        # Exclude all the Sundays
        idx = pd.date_range(start='2020-07-01', end='2020-09-30', tz=pytz.utc, freq='H')
        series_exclude = pd.Series(data=(idx.dayofweek == 6), index=idx)
        df_result_exclude = self.result_weekly_profile.drop(
            pd.date_range(start="2020-09-27", freq='1H', tz=pytz.utc, periods=24))
        assert_frame_equal(
            data_transformation.weekly_profile_detection(self.weekly_profile, "median", series_exclude),
            df_result_exclude,
            check_exact=False,
            check_dtype=False)

    def test_add_lag_components_raises_if_empty_dataframe(self):
        """ Test that add_lag_components raises ValueError in case of empty DataFrame """

        self.assertRaises(ValueError, data_transformation.add_lag_components, pd.DataFrame(data=[]))

    def test_add_lag_components_raises_if_not_dataframe(self):
        """ Test that add_lag_components raises ValueError in case data is not a DataFrame """

        self.assertRaises(ValueError, data_transformation.add_lag_components, pd.Series(data=[2]))

    def test_add_lag_components_raises_if_columns_not_subset_of_dataframe_columns(self):
        """
        Test that add_lag_components raises ValueError in case the specified columns are
        not a subset of the input Dataframe columns
        """

        self.assertRaises(
            ValueError, data_transformation.add_lag_components, self.df_two_columns, columns=['n1', 'wrong_column'])

    def test_add_lag_components_returns_expected_result(self):
        """ Test that add_lag_components returns expected result """

        df_with_lags = data_transformation.add_lag_components(self.df_two_columns, columns=['n1'])
        self.assertEqual(df_with_lags.columns.to_list(), ['n1', 'n2', 'n1(-1)'])
        assert_series_equal(
            df_with_lags['n1(-1)'],
            self.df_two_columns['n1'].shift(1),
            check_exact=False,
            check_dtype=False,
            check_names=False)

    def test_add_calendar_components_raises_if_empty_dataframe(self):
        """ Test that add_calendar_components raises ValueError in case of empty DataFrame """

        self.assertRaises(ValueError, data_transformation.add_calendar_components, pd.DataFrame(data=[]))

    def test_add_calendar_components_raises_if_not_dataframe(self):
        """ Test that add_calendar_components raises ValueError in case data is not a DataFrame """

        self.assertRaises(ValueError, data_transformation.add_calendar_components, pd.Series(data=[2]))

    def test_add_calendar_components_raises_if_calendar_components_not_subset_of_dataframe_columns(self):
        """
        Test that add_calendar_components raises ValueError in case the specified calendar components are
        not a subset of the input Dataframe columns
        """

        self.assertRaises(
            ValueError,
            data_transformation.add_calendar_components,
            self.df_two_columns,
            calendar_components=['year', 'date'])

    def test_add_calendar_components_returns_expected_result(self):
        """ Test that add_calendar_components returns expected result """

        df_with_calendar = data_transformation.add_calendar_components(
            self.df_two_columns, calendar_components=['month', 'day'], drop_constant_columns=True)
        self.assertEqual(df_with_calendar.columns.to_list(), ['n1', 'n2', 'day'])

    def test_add_calendar_components_returns_expected_result_if_drop_constant_columns_is_false(self):
        """ Test that add_calendar_components returns expected result if drop_constant_columns is False """

        df_with_calendar = data_transformation.add_calendar_components(
            self.df_two_columns, calendar_components=['month', 'day'], drop_constant_columns=False)
        self.assertEqual(df_with_calendar.columns.to_list(), ['n1', 'n2', 'month', 'day'])

    def test_add_calendar_components_transformer_returns_same_results_as_function(self):
        """ Test that calendar component transformer and add_calendar_components return same results """

        calendar_components = None

        assert_frame_equal(
            data_transformation.add_calendar_components(
                self.df_two_columns, calendar_components=calendar_components, drop_constant_columns=False),
            data_transformation.CalendarComponentTransformer(
                components=calendar_components).fit_transform(self.df_two_columns),
            check_exact=False,
            check_dtype=False)

    def test_add_calendar_components_transformer_returns_same_results_as_function_with_encoding(self):
        """ Test that calendar component transformer and add_calendar_components return same results """

        calendar_components = ['month', 'day']
        df_calendar = data_transformation.add_calendar_components(
                self.df_two_columns, calendar_components=calendar_components, drop_constant_columns=False)
        df_transformed1 = data_transformation.CalendarComponentTransformer(
            components=calendar_components, encode=True).fit_transform(self.df_two_columns)
        column_transformer = data_transformation.trigonometric_encode_calendar_components(
            data=df_calendar, calendar_components=calendar_components)
        df_transformed2 = column_transformer.fit_transform(df_calendar)
        df_transformed2 = pd.DataFrame(
            data=df_transformed2,
            index=df_calendar.index,
            columns=['month_sin', 'month_cos', 'day_sin', 'day_cos', 'n1', 'n2'])
        # Sort columns in the same order
        df_transformed2 = df_transformed2[df_transformed1.columns.to_list()]
        assert_frame_equal(
            df_transformed1,
            df_transformed2,
            check_exact=False,
            check_dtype=False)

<<<<<<< HEAD
    def test_crange_returns_expected_result_if_start_lower_than_end(self):
        """ Test that crange returns expected result if start lower than end """

        self.assertEqual(list(data_transformation.crange(3, 9, 12, include_zero=False)), [*range(3, 9)])
        self.assertEqual(list(data_transformation.crange(0, 5, 7, include_zero=True)), [*range(0, 5)])

    def test_crange_returns_expected_result_if_start_greater_than_end(self):
        """ Test that crange returns expected result if start greater than end"""

        self.assertEqual(list(data_transformation.crange(10, 4, 12, include_zero=False)), [10, 11, 12, 1, 2, 3])
        self.assertEqual(list(data_transformation.crange(20, 3, 24, include_zero=True)), [*range(20, 24)] + [0, 1, 2])

    def test_crange_returns_expected_result_if_start_equal_end(self):
        """ Test that crange returns expected result if start is equal to end """

        self.assertEqual(list(data_transformation.crange(4, 4, 7, include_zero=True)), [4, 5, 6, 0, 1, 2, 3])
        self.assertEqual(list(data_transformation.crange(4, 4, 6, include_zero=False)), [4, 5, 6, 1, 2, 3])
=======
    def test_add_holiday_component_returns_expected_result(self):
        """ Test that holidays returns expected results """

        df_holidays = data_transformation.add_holiday_component(self.df_holidays, country='BE')
        self.assertEqual(df_holidays.holiday.to_list(), [0, 0, 0, 0, 1, 0, 0, 0, 0, 0, 0, 0, 0, 0, 1, 0, 0, 0, 0])

    def test_holiday_transformer_returns_expected_result(self):
        """ Test that holidays returns expected results """

        df_holidays = data_transformation.HolidayTransformer(country='BE').fit_transform(self.df_holidays)
        self.assertEqual(df_holidays.holiday.to_list(), [0, 0, 0, 0, 1, 0, 0, 0, 0, 0, 0, 0, 0, 0, 1, 0, 0, 0, 0])

    def test_add_weekly_profile_returns_expected_result(self):
        """ Test that add_weekly_profile returns expected result """

        idx = pd.date_range(start='2021/12/01', periods=24*14, tz=pytz.utc, freq='1H')
        df_weekly = pd.DataFrame(index=idx, data={"data": [1]*24*7 + [2]*24*7})
        result = data_transformation.add_weekly_profile(df_weekly, "data", "mean")
        self.assertEqual(
            result["data_weekly_profile"].to_list(),
            [1.5]*24*14
        )

    def test_weekly_profile_transformers_returns_expected_result(self):
        """ Test that WeeklyProfileTransformer returns expected result """

        idx = pd.date_range(start='2021/12/01', periods=24*14, tz=pytz.utc, freq='1H')
        df_weekly = pd.DataFrame(index=idx, data={"data": [1]*24*7 + [2]*24*7})
        result = data_transformation.WeeklyProfileTransformer(aggregation="mean").fit_transform(
            df_weekly["data"], df_weekly["data"])
        self.assertEqual(
            result["data_weekly_profile"].to_list(),
            [1.5]*24*14
        )

    def test_add_weekly_profile_raises_if_target_not_in_columns(self):
        """ Test that add_weekly_profile raises if target is not in columns """

        idx = pd.date_range(start='2021/12/01', periods=24*14, tz=pytz.utc, freq='1H')
        df_weekly = pd.DataFrame(index=idx, data={"data": [1]*24*7 + [2]*24*7})
        self.assertRaises(KeyError, data_transformation.add_weekly_profile, df_weekly, "x", "mean")
>>>>>>> cdc0f237

    @classmethod
    def tearDownClass(cls):
        super().tearDownClass()


if __name__ == '__main__':
    unittest.main()<|MERGE_RESOLUTION|>--- conflicted
+++ resolved
@@ -341,25 +341,6 @@
             check_exact=False,
             check_dtype=False)
 
-<<<<<<< HEAD
-    def test_crange_returns_expected_result_if_start_lower_than_end(self):
-        """ Test that crange returns expected result if start lower than end """
-
-        self.assertEqual(list(data_transformation.crange(3, 9, 12, include_zero=False)), [*range(3, 9)])
-        self.assertEqual(list(data_transformation.crange(0, 5, 7, include_zero=True)), [*range(0, 5)])
-
-    def test_crange_returns_expected_result_if_start_greater_than_end(self):
-        """ Test that crange returns expected result if start greater than end"""
-
-        self.assertEqual(list(data_transformation.crange(10, 4, 12, include_zero=False)), [10, 11, 12, 1, 2, 3])
-        self.assertEqual(list(data_transformation.crange(20, 3, 24, include_zero=True)), [*range(20, 24)] + [0, 1, 2])
-
-    def test_crange_returns_expected_result_if_start_equal_end(self):
-        """ Test that crange returns expected result if start is equal to end """
-
-        self.assertEqual(list(data_transformation.crange(4, 4, 7, include_zero=True)), [4, 5, 6, 0, 1, 2, 3])
-        self.assertEqual(list(data_transformation.crange(4, 4, 6, include_zero=False)), [4, 5, 6, 1, 2, 3])
-=======
     def test_add_holiday_component_returns_expected_result(self):
         """ Test that holidays returns expected results """
 
@@ -401,7 +382,6 @@
         idx = pd.date_range(start='2021/12/01', periods=24*14, tz=pytz.utc, freq='1H')
         df_weekly = pd.DataFrame(index=idx, data={"data": [1]*24*7 + [2]*24*7})
         self.assertRaises(KeyError, data_transformation.add_weekly_profile, df_weekly, "x", "mean")
->>>>>>> cdc0f237
 
     @classmethod
     def tearDownClass(cls):
