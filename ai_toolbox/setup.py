#!/usr/bin/env python

import setuptools

if __name__ == "__main__":
<<<<<<< HEAD
=======
    # Use pyproject.toml
>>>>>>> 81750fea
    setuptools.setup()<|MERGE_RESOLUTION|>--- conflicted
+++ resolved
@@ -3,8 +3,5 @@
 import setuptools
 
 if __name__ == "__main__":
-<<<<<<< HEAD
-=======
     # Use pyproject.toml
->>>>>>> 81750fea
     setuptools.setup()